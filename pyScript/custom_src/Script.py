from PySide2.QtCore import QObject, Signal

# UI
from ui.w_ui_script import WUIScript

from custom_src.Flow import Flow
from custom_src.Log import Logger
from custom_src.script_variables.VariablesHandler import VariablesHandler
from custom_src.CodePreview_Widget import CodePreview_Widget


class Script(QObject):

    name_changed = Signal(str)

    def __init__(self, main_window, name, config=None):
        super(Script, self).__init__()

        self.main_window = main_window
        self.widget = WUIScript()

        # GENERAL ATTRIBUTES
        self.logger = Logger(self)
        self.variables = []
        self.variables_handler = None
        self.name = name
        self.flow = None
        self.thumbnail_source = ''  # URL to the Script's thumbnail picture
        self.code_preview_widget = CodePreview_Widget()

        if config:
            self.name = config['name']
            self.variables_handler = VariablesHandler(self, config['variables'])
            self.flow = Flow(main_window, self, config['flow'])
            self.variables_handler.flow = self.flow
        else:
            self.flow = Flow(main_window, self)
            self.variables_handler = VariablesHandler(self)
            self.variables_handler.flow = self.flow

        # variables list widget
        self.widget.ui.variables_scrollArea.setWidget(self.variables_handler.list_widget)
        self.widget.ui.add_variable_push_button.clicked.connect(self.add_var_clicked)
        self.widget.ui.new_var_name_lineEdit.returnPressed.connect(self.new_var_line_edit_return_pressed)

        # flow
        self.widget.ui.splitter.insertWidget(0, self.flow)

        # code preview
        self.widget.ui.source_code_groupBox.layout().addWidget(self.code_preview_widget)

        # logs
        self.widget.ui.logs_scrollArea.setWidget(self.logger)
        self.widget.ui.splitter.setSizes([700, 0])


    def show_NI_code(self, ni):
<<<<<<< HEAD
        """Called from Flow when the selection changed"""
        self.code_preview_txt_edit.update_code(ni)
=======
        """Called from Flow when the selection changed."""
        self.code_preview_widget.set_new_code_obj(ni)
>>>>>>> 733a88d3

    def add_var_clicked(self):
        self.variables_handler.create_new_var(self.widget.ui.new_var_name_lineEdit.text())

    def new_var_line_edit_return_pressed(self):
        self.variables_handler.create_new_var(self.widget.ui.new_var_name_lineEdit.text())


    def get_json_data(self):
        script_dict = {'name': self.name,
                       'variables': self.variables_handler.get_json_data(),
                       'flow': self.flow.get_json_data()}

        return script_dict<|MERGE_RESOLUTION|>--- conflicted
+++ resolved
@@ -55,13 +55,8 @@
 
 
     def show_NI_code(self, ni):
-<<<<<<< HEAD
-        """Called from Flow when the selection changed"""
-        self.code_preview_txt_edit.update_code(ni)
-=======
         """Called from Flow when the selection changed."""
         self.code_preview_widget.set_new_code_obj(ni)
->>>>>>> 733a88d3
 
     def add_var_clicked(self):
         self.variables_handler.create_new_var(self.widget.ui.new_var_name_lineEdit.text())
