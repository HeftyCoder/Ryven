--- conflicted
+++ resolved
@@ -145,15 +145,9 @@
         self._left_mouse_pressed_in_flow = False
         self._right_mouse_pressed_in_flow = False
         self._mouse_press_pos: QPointF = None
-<<<<<<< HEAD
         self._multi_selection = False
         self._current_selected = []
-        self._auto_connection_pin = (
-            None  # stores the gate that we may try to auto connect to a newly placed NI
-        )
-=======
         self._auto_connection_pin = None  # stores the gate that we may try to auto connect to a newly placed NI
->>>>>>> 7d720135
         self._panning = False
         self._pan_last_x = None
         self._pan_last_y = None
