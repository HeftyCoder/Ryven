--- conflicted
+++ resolved
@@ -15,15 +15,10 @@
 * [PythonOCC nodes for Ryven](https://github.com/Tanneguydv/Pythonocc-nodes-for-Ryven): Ryven nodes for PythonOCC (CAD)
 * [ironflow](https://github.com/pyiron/ironflow): A WIP node interface in jupyter for [pyiron](https://github.com/pyiron) based on ryvencore
 
-<<<<<<< HEAD
+The nodes Ryven comes with are just examples, and there's no guarantee that any of them will stay included or compatible in future versions. I'd like to open a repository for maintaining particularly active (frameworks of) nodes once there are more publicly available large node packages.
+
 ## Installation and Configuration
 
-=======
-The nodes Ryven comes with are just examples, and there's no guarantee that any of them will stay included or compatible in future versions. I'd like to open a repository for maintaining particularly active (frameworks of) nodes once there are more publicly available large node packages.
-
-## Installation and Configuration
-
->>>>>>> c65a1e8c
 Once you have Python and pip installed, Ryven is available on PyPI via
 
 ```
@@ -175,7 +170,6 @@
     RandNode,
     PrintNode,
 ])
-<<<<<<< HEAD
 ```
 
 That's it! You can import your nodes package in Ryven (`File -> Import Nodes`), place the nodes in the graph, and wire them up. Now add a `val` node and connect it to the `Rand` node, to feed its input with data. If you type a number into the widget of the `val` node and hit enter, it will send the number to the `Rand` node, which will send a scaled random number to the `Print` node, which will print it to the standard output.
@@ -246,78 +240,6 @@
     GUI = guis.RandNodeGUI
 ```
 
-=======
-```
-
-That's it! You can import your nodes package in Ryven (`File -> Import Nodes`), place the nodes in the graph, and wire them up. Now add a `val` node and connect it to the `Rand` node, to feed its input with data. If you type a number into the widget of the `val` node and hit enter, it will send the number to the `Rand` node, which will send a scaled random number to the `Print` node, which will print it to the standard output.
-
-Notice that the standard output is by default the in-editor console, which you can access at the very bottom of the editor window (drag the blue handle up to make it visible).
-
-### Adding GUI
-
-You can now spice up your nodes with some GUI. Ryven runs on Qt, using the [qtpy](https://github.com/spyder-ide/qtpy) library. You can configure the GUI of your nodes in a separate `gui.py` file, and add custom Qt widgets to your nodes. Make sure to always clearly separate the node logic from the GUI. The `nodes.py` file should NOT have any dependency to Qt. One of the central features of Ryven is to run projects headless (on ryvencore) without any GUI dependencies, if your node packages obey the rules.
-
-Let's give them some color and add a slider to the `Rand` node, in `gui.py`:
-
-```python
-from ryven.gui_env import *
-
-from qtpy.QtWidgets import QSlider
-from qtpy.QtCore import Qt
-
-
-class RandSliderWidget(NodeInputWidget, QSlider):
-    def __init__(self, params):
-        NodeInputWidget.__init__(self, params)
-        QSlider.__init__(self)
-        
-        self.setOrientation(Qt.Horizontal)
-        self.setMinimum(0)
-        self.setMaximum(100)
-        self.setValue(50)
-        self.valueChanged.connect(self.value_changed)
-    
-    def value_changed(self, val):
-        # updates the node input this widget is attached to
-        self.update_node_input(val)
-    
-    def get_state(self) -> dict:
-        # return the state of the widget
-        return {'value': self.value()}
-    
-    def set_state(self, state: dict):
-        # set the state of the widget
-        self.setValue(state['value'])
-    
-
-class RandNodeGUI(NodeGUI):
-    color = '#fcba03'
-    
-    # register the input widget class
-    input_widget_classes = { 'slider': RandSliderWidget }
-    
-    # attach the slider widget to the first node input
-    # display it _below_ the input pin
-    init_input_widgets = {
-        0: {'name': 'slider', 'pos': 'below'}
-    }
-
-export_guis([
-    RandNodeGUI,
-])
-```
-
-and you now just need to reference the `RandNodeGUI` in `nodes.py`:
-
-```python
-guis = import_guis(__file__)
-
-class RandNode(Node):
-    ...
-    GUI = guis.RandNodeGUI
-```
-
->>>>>>> c65a1e8c
 The value provided by an input widget (through `self.update_node_input(val)`) will be returned in `Node` by `self.input(0)` only when the corresponding input is _not_ connected. Otherwise the value of the connected output will be returned.
 
 So now we can reconstruct the previous example, but we don't need to connect the `val` node to the `Rand` node anymore. Change the slider and see how many different random values are printed.
