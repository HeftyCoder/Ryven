--- conflicted
+++ resolved
@@ -42,17 +42,10 @@
 
 def import_nodes(session: Session, context_container, nodes_package: NodesPackage):
     try:
-<<<<<<< HEAD
-        nodes = import_nodes_package(package=nodes_package)
-        session.register_nodes(nodes)
-        print('registered nodes:')
-        print('\n\t'.join([n.__name__ for n in nodes]), '\n')
-=======
         nodes, data_types = import_nodes_package(package=nodes_package)
         session.register_data_types(data_types)
         session.register_node_types(nodes)
         print('registered nodes: ', nodes)
->>>>>>> a2022596
     except Exception as e:
         print(e)
 
@@ -181,49 +174,52 @@
     c = ContextContainer()
     setattr(c, 'session', session)
 
-<<<<<<< HEAD
-    #
-    # load project and nodes packages
-    #
-
-    # check if project file exists
-    project = find_project(args.project[0])
-    if project is None:
-        sys.exit('Could not find specified project.')
-
-    # process node packages
-    manual_nodes, _, _ = process_nodes_packages(args.nodes)
-
-    node_packages, nodes_not_found, project_dict = process_nodes_packages(
-        project, requested_nodes=manual_nodes,
-    )
-
-    if nodes_not_found:
-        mul = len(nodes_not_found) > 1  # multiple packages missing ?
-        sys.exit(
-            f'The package{"s" if mul else ""} '
-            f''''{"', '".join([str(p) for p in nodes_not_found])}' '''
-            f'{"were" if mul else "was"} requested, '
-            f'but {"they are" if mul else "it is"} not available.'
-            f'\n'
-            f'Update the project file or supply the missing package{"s" if mul else ""} '
-            f''''{"', '".join([p.name for p in nodes_not_found])}' '''
-            f'on the command line with the "-n" switch.')
-
-    for np in node_packages:
-        import_nodes(session, c, np)
-
-    load_project(session, c, project)
-=======
     # What happens here and underneath needs to be refactored for clarity
     load_project_and_nodes(args.project[0], args.nodes, c, session)
->>>>>>> a2022596
 
     #
     # deploy REPL
     #
 
     repl(session, c)
+
+
+        while True:
+
+            # process input commands
+
+            cmd = next_input()
+
+            # special commands
+            if cmd == 'import nodes':
+                import_nodes(session, c)
+                continue
+            elif cmd == 'load project':
+                load_project(session, c)
+                continue
+
+            # REPL
+            locals_ = c.__dict__
+
+            try:
+                try:
+                    print(eval(cmd, globals(), locals_))
+
+                except SyntaxError:
+                    out = exec(cmd, globals(), locals_)
+
+                    if out is not None:
+                        print(out)
+            except Exception as e:
+                print(e)
+                continue
+
+            # merge locals
+            for name, val in locals_.items():
+                setattr(c, name, val)
+
+    except:
+        sys.exit('exiting...')
 
 
 def load_project_and_nodes(project_path, nodes, c, session):
