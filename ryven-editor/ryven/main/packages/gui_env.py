--- conflicted
+++ resolved
@@ -59,11 +59,7 @@
         
         node_cls.GUI = gui_cls
         __explicit_nodes.add(node_cls)
-<<<<<<< HEAD
         InfoMsgs.write(f"Registered node gui: {gui_cls} for {node_cls}")
-=======
-        InfoMsgs.write(f"Registered node gui: {node_cls} for {gui_cls}")
->>>>>>> 7d720135
         return gui_cls
 
     return register_gui
